use crate::{
    stream::{OperatorBuilder, OperatorContext, StreamBuilder},
    types::{Data, DataMessage, MaybeKey, Message, Timestamp},
};

/// Inspect messages in a stream without modifying them
pub trait Inspect<K, V, T>: super::sealed::Sealed {
    /// Observe values in a stream without modifying them.
    /// This is often done for debugging purposes or to record metrics.
    ///
    /// Inspect takes a closure of function which is called on every data
    /// message.
    ///
    /// To inspect the current event time see [`crate::operators::timely::InspectFrontier::inspect_frontier`].
    ///
    /// ```rust
    /// use malstrom::operators::*;
<<<<<<< HEAD
    /// use malstrom::operators::Source;
    /// use malstrom::runtime::{WorkerBuilder, threaded::SingleThreadRuntimeFlavor};
    /// use malstrom::sink::VecSink;
    /// use malstrom::sources::SingleIteratorSource;
=======
    /// use malstrom::runtime::SingleThreadRuntime;
    /// use malstrom::snapshot::NoPersistence;
    /// use malstrom::sources::{SingleIteratorSource, StatelessSource};
    /// use malstrom::worker::StreamProvider;
    /// use malstrom::sinks::{VecSink, StatelessSink};
>>>>>>> 0568b268
    ///
    /// let sink = VecSink::new();
    /// let sink_insepct = sink.clone();
    ///
    /// let sink_output = VecSink::new();
    ///
    /// SingleThreadRuntime::builder()
    ///     .persistence(NoPersistence)
    ///     .build(move |provider: &mut dyn StreamProvider| {
    ///         provider.new_stream()
    ///         .source("numbers", StatelessSource::new(SingleIteratorSource::new(0..100)))
    ///         .
    /// inspect("inspect", move |msg, _ctx| sink_insepct.give(msg.clone()))
    ///         .sink("sink", StatelessSink::new(sink_output));
    ///     })
    ///     .execute()
    ///     .unwrap();
    ///
    /// let expected: Vec<i32> = (0..100).collect();
    /// let out: Vec<i32> = sink.into_iter().map(|x| x.value).collect();
    /// assert_eq!(out, expected);
    /// ```
    fn inspect(
        self,
        name: &str,

        inspector: impl FnMut(&DataMessage<K, V, T>, &OperatorContext) + 'static,
    ) -> StreamBuilder<K, V, T>;
}

impl<K, V, T> Inspect<K, V, T> for StreamBuilder<K, V, T>
where
    K: MaybeKey,
    V: Data,
    T: Timestamp,
{
    fn inspect(
        self,
        name: &str,

        mut inspector: impl FnMut(&DataMessage<K, V, T>, &OperatorContext) + 'static,
    ) -> StreamBuilder<K, V, T> {
        let operator =
            OperatorBuilder::direct(name, move |input, output, ctx| match input.recv() {
                Some(Message::Data(d)) => {
                    inspector(&d, ctx);
                    output.send(Message::Data(d));
                }
                Some(x) => output.send(x),
                None => (),
            });
        self.then(operator)
    }
}

#[cfg(test)]
mod tests {
    use itertools::Itertools;

    use crate::{
        operators::*,
        sinks::StatelessSink,
        sources::{SingleIteratorSource, StatelessSource},
        testing::{get_test_rt, VecSink},
    };

    #[test]
    fn test_inspect() {
        let inspect_collector = VecSink::new();
        let output_collector = VecSink::new();

        let input = vec!["hello", "world", "foo", "bar"];
        let expected = input.clone();

        let rt = get_test_rt(|provider| {
            let inspect_collector = inspect_collector.clone();
            provider
                .new_stream()
                .source(
                    "source",
                    StatelessSource::new(SingleIteratorSource::new(input.clone())),
                )
                .inspect("inspect", move |x, _| {
                    inspect_collector.give(x.value.to_owned())
                })
                .sink("sink", StatelessSink::new(output_collector.clone()));
        });
        rt.execute().unwrap();
        assert_eq!(inspect_collector.drain_vec(..), expected);
        // check we still get unmodified output
        assert_eq!(
            output_collector.into_iter().map(|x| x.value).collect_vec(),
            expected
        );
    }
}<|MERGE_RESOLUTION|>--- conflicted
+++ resolved
@@ -15,18 +15,11 @@
     ///
     /// ```rust
     /// use malstrom::operators::*;
-<<<<<<< HEAD
-    /// use malstrom::operators::Source;
-    /// use malstrom::runtime::{WorkerBuilder, threaded::SingleThreadRuntimeFlavor};
-    /// use malstrom::sink::VecSink;
-    /// use malstrom::sources::SingleIteratorSource;
-=======
     /// use malstrom::runtime::SingleThreadRuntime;
     /// use malstrom::snapshot::NoPersistence;
     /// use malstrom::sources::{SingleIteratorSource, StatelessSource};
     /// use malstrom::worker::StreamProvider;
     /// use malstrom::sinks::{VecSink, StatelessSink};
->>>>>>> 0568b268
     ///
     /// let sink = VecSink::new();
     /// let sink_insepct = sink.clone();
