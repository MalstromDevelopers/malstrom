[package]
name = "malstrom"
version = "0.1.0"
edition = "2021"

[lints]
workspace = true

[dependencies]
itertools = "0.11.0"
serde = { version = "1.0.188", features = ["derive"] }
thiserror = "1.0.49"
tracing = { version = "0.1.40", features = ["log"] }
indexmap = { version = "2.1.0", features = ["serde"] }

slatedb = { version = "0.3.0", optional = true, features = ["azure"] }
object_store = { version = "0.11.1", optional = true, features = ["cloud"] }
<<<<<<< HEAD
tokio = { version = "1.34.0", features = [
    "rt-multi-thread",
    "macros",
    "rt",
    "sync",
    "time",
] }
bytes = { version = "1.8.0", optional = true }
=======
tokio = { version = "1.34.0", features = ["rt-multi-thread", "macros", "rt", "sync", "time"] }
>>>>>>> 30065c65
tokio-stream = { version = "0.1.16", optional = true }
rmp-serde = "1.3.0"
seahash = "4.1.0"
rand = "0.8.5"
bon = "3.3.2"
async-trait = "0.1.85"
futures = "0.3.31"
flume = "0.11.1"
<<<<<<< HEAD
tracing-subscriber = "0.3.19"
redb = "2.4.0"
anyhow = "1.0.95"
expiremap = { version = "0.1.0-beta.3", features = ["serde"] }
=======
eyre = "0.6.12"
>>>>>>> 30065c65

[dev-dependencies]
tracing-subscriber = "0.3.18"
proptest = "1.5.0"

[features]
<<<<<<< HEAD
slatedb = [
    "dep:slatedb",
    "dep:object_store",
    "dep:bytes",
    "dep:tokio-stream",
    "dep:backon",
]
=======
slatedb = ["dep:slatedb", "dep:object_store", "dep:tokio-stream"]
>>>>>>> 30065c65
<|MERGE_RESOLUTION|>--- conflicted
+++ resolved
@@ -15,18 +15,8 @@
 
 slatedb = { version = "0.3.0", optional = true, features = ["azure"] }
 object_store = { version = "0.11.1", optional = true, features = ["cloud"] }
-<<<<<<< HEAD
-tokio = { version = "1.34.0", features = [
-    "rt-multi-thread",
-    "macros",
-    "rt",
-    "sync",
-    "time",
-] }
 bytes = { version = "1.8.0", optional = true }
-=======
 tokio = { version = "1.34.0", features = ["rt-multi-thread", "macros", "rt", "sync", "time"] }
->>>>>>> 30065c65
 tokio-stream = { version = "0.1.16", optional = true }
 rmp-serde = "1.3.0"
 seahash = "4.1.0"
@@ -35,28 +25,15 @@
 async-trait = "0.1.85"
 futures = "0.3.31"
 flume = "0.11.1"
-<<<<<<< HEAD
 tracing-subscriber = "0.3.19"
 redb = "2.4.0"
 anyhow = "1.0.95"
 expiremap = { version = "0.1.0-beta.3", features = ["serde"] }
-=======
 eyre = "0.6.12"
->>>>>>> 30065c65
 
 [dev-dependencies]
 tracing-subscriber = "0.3.18"
 proptest = "1.5.0"
 
 [features]
-<<<<<<< HEAD
-slatedb = [
-    "dep:slatedb",
-    "dep:object_store",
-    "dep:bytes",
-    "dep:tokio-stream",
-    "dep:backon",
-]
-=======
-slatedb = ["dep:slatedb", "dep:object_store", "dep:tokio-stream"]
->>>>>>> 30065c65
+slatedb = ["dep:slatedb", "dep:object_store", "dep:tokio-stream"]