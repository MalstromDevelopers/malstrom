--- conflicted
+++ resolved
@@ -4,18 +4,12 @@
 pub mod state_backend;
 pub mod stateful_map;
 pub mod stream;
-<<<<<<< HEAD
 mod watch;
 pub mod worker;
 pub mod network_exchange;
-=======
-pub mod worker;
-pub mod frontier;
 pub mod kafka;
 pub mod inspect;
 mod channels;
-// pub mod network_exchange;
->>>>>>> bbcab959
 use thiserror::Error;
 
 #[derive(Error, Debug)]
